--- conflicted
+++ resolved
@@ -39,12 +39,8 @@
     save_lines_to_file
 from InnerEye.ML.utils.metrics_constants import MetricsFileColumns
 from InnerEye.ML.utils.metrics_util import MetricsPerPatientWriter
-<<<<<<< HEAD
-from InnerEye.ML.utils.run_recovery import RunRecovery, get_recovery_path_test
 from InnerEye.ML.visualizers.grad_cam_hooks import VisualizationMaps
-=======
 from InnerEye.ML.utils.checkpoint_handling import CheckpointHandler
->>>>>>> 72165644
 
 BOXPLOT_FILE = "metrics_boxplot.png"
 THUMBNAILS_FOLDER = "thumbnails"
@@ -457,11 +453,6 @@
         return metrics_dict
 
     results: Dict[int, MetricsDict] = {}
-<<<<<<< HEAD
-
-    for epoch in config.get_test_epochs():
-        epoch_result = test_epoch(test_epoch=epoch, run_recovery=run_recovery)
-=======
     checkpoints_to_test = checkpoint_handler.get_checkpoints_to_test()
 
     if not checkpoints_to_test:
@@ -471,7 +462,6 @@
         epoch = checkpoint_paths_and_epoch.epoch
 
         epoch_result = test_epoch(checkpoint_paths=checkpoint_paths_and_epoch.checkpoint_paths)
->>>>>>> 72165644
         if epoch_result is None:
             logging.warning("There is no checkpoint file for epoch {}".format(epoch))
         else:
