#  ------------------------------------------------------------------------------------------
#  Copyright (c) Microsoft Corporation. All rights reserved.
#  Licensed under the MIT License (MIT). See LICENSE in the repo root for license information.
#  ------------------------------------------------------------------------------------------
import logging
from time import time
<<<<<<< HEAD
from typing import Optional, Tuple, TypeVar, Union, Any
=======
from typing import Tuple, TypeVar

from torch.cuda.amp import GradScaler
>>>>>>> 363bac97

from InnerEye.Azure.azure_util import RUN_CONTEXT, is_offline_run_context
from InnerEye.Common.common_util import logging_section
from InnerEye.Common.metrics_dict import MetricsDict
from InnerEye.Common.resource_monitor import ResourceMonitor
from InnerEye.ML import metrics
from InnerEye.ML.common import ModelExecutionMode
from InnerEye.ML.config import SegmentationModelBase
from InnerEye.ML.deep_learning_config import VISUALIZATION_FOLDER
from InnerEye.ML.model_config_base import ModelConfigBase
from InnerEye.ML.model_training_steps import ModelTrainingStepsBase, \
    ModelTrainingStepsForScalarModel, ModelTrainingStepsForSegmentation, ModelTrainingStepsForSequenceModel, \
    TrainValidateParameters
from InnerEye.ML.scalar_config import ScalarModelBase
from InnerEye.ML.sequence_config import SequenceModelBase
from InnerEye.ML.utils import ml_util
<<<<<<< HEAD
from InnerEye.ML.utils.aml_distributed_utils import get_global_rank, get_global_size, get_local_size, get_local_rank, \
    is_aml_mpi_run

from InnerEye.ML.utils.config_util import ModelConfigLoader
=======
>>>>>>> 363bac97
from InnerEye.ML.utils.lr_scheduler import SchedulerWithWarmUp
from InnerEye.ML.utils.metrics_util import create_summary_writers
from InnerEye.ML.utils.ml_util import RandomStateSnapshot
from InnerEye.ML.utils.model_util import ModelAndInfo, generate_and_print_model_summary
<<<<<<< HEAD
from InnerEye.ML.utils.run_recovery import RunRecovery, get_recovery_path_train
from InnerEye.ML.utils.training_util import ModelOutputsAndMetricsForEpoch, ModelTrainingResults, determine_device
=======
from InnerEye.ML.utils.checkpoint_handling import CheckpointHandler
from InnerEye.ML.utils.training_util import ModelOutputsAndMetricsForEpoch, ModelTrainingResults
from InnerEye.ML.visualizers.patch_sampling import visualize_random_crops_for_dataset
>>>>>>> 363bac97

MAX_ITEM_LOAD_TIME_SEC = 0.5
MAX_LOAD_TIME_WARNINGS = 3

T = TypeVar('T')


<<<<<<< HEAD
def model_train(config: ModelConfigBase,
                run_recovery: Optional[RunRecovery] = None) -> Optional[ModelTrainingResults]:
=======
def model_train(config: ModelConfigBase, checkpoint_handler: CheckpointHandler) -> ModelTrainingResults:
>>>>>>> 363bac97
    """
    The main training loop. It creates the model, dataset, optimizer_type, and criterion, then proceeds
    to train the model. If a checkpoint was specified, then it loads the checkpoint before resuming training.

    :param config: The arguments which specify all required information.
    :param checkpoint_handler: Checkpoint handler object to find checkpoint paths for model initialization
    :raises TypeError: If the arguments are of the wrong type.
    :raises ValueError: When there are issues loading a previous checkpoint.
    :return: ModelTrainingResult, unless model called with torch.mp.spawn (which must return None)
    """
    from torch.multiprocessing import spawn
    # Save the dataset files for later use in cross validation analysis
    config.write_dataset_files()

    # set the random seed for all libraries
    ml_util.set_random_seed(config.get_effective_random_seed(), "Patch visualization")
    # Visualize how patches are sampled for segmentation models. This changes the random generator, but we don't
    # want training to depend on how many patients we visualized, and hence set the random seed again right after.
    with logging_section("Visualizing the effect of sampling random crops for training"):
        visualize_random_crops_for_dataset(config)
    ml_util.set_random_seed(config.get_effective_random_seed(), "Model training")

    if config.use_distributed_data_parallel:

        world_size = get_global_size(config)
        print(f"Starting distributed training with {world_size} process(es)")

        if is_aml_mpi_run(config):
            # AzureML MPI has been instantiated - configuration handles rank
            train(None, config, run_recovery=run_recovery)
            model_training_results = None

        else:
            # either offline run, or AML but not an MPI job
            # set the environment variable for master node address
            os.environ['MASTER_ADDR'] = 'localhost'
            os.environ['MASTER_PORT'] = '12355'
            # spawn processes
            spawn(train, args=(config, run_recovery), nprocs=world_size)
            model_training_results = None

    else:
        single_process_rank = 0
        model_training_results = train(single_process_rank, config, run_recovery=run_recovery)

    return model_training_results


def train(rank: Optional[int], config: ModelConfigBase, run_recovery: Optional[RunRecovery] = None
          ) -> Optional[ModelTrainingResults]:
    """
    :param rank: The global rank of the current process (for DistributedDataParallel). For single process, rank=0
    :param config: The arguments which specify all required information.
    :param run_recovery: Recovery information to restart training from an existing run.
    :return:
    """
    from torch.cuda.amp import GradScaler

    global_rank = get_global_rank() if rank is None else rank

    local_rank = get_local_rank() if is_aml_mpi_run(config) else global_rank  # For 1 machine, global_rank = local_rank
    device = determine_device(local_rank)

    if config.use_distributed_data_parallel:

        from torch.distributed import init_process_group, destroy_process_group

        world_size = get_global_size(config)
        print(f"Running distributed training on device with global rank {global_rank} and local rank {local_rank}")
        init_process_group(
            backend=config.distributed_training_backend,
            init_method=config.distributed_training_init_method,
            world_size=world_size,
            rank=global_rank)

        n_gpus_per_node = get_local_size(config)
        config.train_batch_size = int(config.train_batch_size // n_gpus_per_node)
        config.num_dataload_workers = int((config.num_dataload_workers + n_gpus_per_node - 1) / n_gpus_per_node)

        print(f'Updated batch size for mutiple GPUs: train_batch_size={config.train_batch_size},'
              f' num_dataload_workers={config.num_dataload_workers}')

    # Create the train loader and validation loader to load images from the dataset
    data_loaders = config.create_data_loaders()

    if config.use_distributed_data_parallel:
        train_dataset = data_loaders[ModelExecutionMode.TRAIN].dataset
        len_dataset = len(train_dataset)
        assert 2 * len_dataset >= world_size, f"2* len(dataset) (={2*len_dataset}) must be >= num GPUs (={world_size})"

    # Get the path to the checkpoint to recover from
<<<<<<< HEAD
    checkpoint_path = get_recovery_path_train(run_recovery=run_recovery,
                                              epoch=config.start_epoch)
=======
    checkpoint_path = checkpoint_handler.get_recovery_path_train()
>>>>>>> 363bac97

    models_and_optimizer = ModelAndInfo(config=config,
                                        model_execution_mode=ModelExecutionMode.TRAIN,
                                        checkpoint_path=checkpoint_path)

    # Create the main model
    # If continuing from a previous run at a specific epoch, then load the previous model.
    model_loaded = models_and_optimizer.try_create_model_and_load_from_checkpoint()
    if not model_loaded:
        raise ValueError("There was no checkpoint file available for the model for given start_epoch {}"
                         .format(config.start_epoch))

    # Print out a detailed breakdown of layers, memory consumption and time.
    generate_and_print_model_summary(config, models_and_optimizer.model, device)

    # Move model to GPU and adjust for multiple GPUs
    models_and_optimizer.adjust_model_for_gpus(rank=local_rank)

    # Create the mean teacher model and move to GPU
    if config.compute_mean_teacher_model:
        mean_teacher_model_loaded = models_and_optimizer.try_create_mean_teacher_model_load_from_checkpoint_and_adjust()
        if not mean_teacher_model_loaded:
            raise ValueError("There was no checkpoint file available for the mean teacher model "
                             f"for given start_epoch {config.start_epoch}")

    # Create optimizer
    models_and_optimizer.create_optimizer()
    if checkpoint_handler.should_load_optimizer_checkpoint():
        optimizer_loaded = models_and_optimizer.try_load_checkpoint_for_optimizer()
        if not optimizer_loaded:
            raise ValueError(f"There was no checkpoint file available for the optimizer for given start_epoch "
                             f"{config.start_epoch}")

    # Create checkpoint directory for this run if it doesn't already exist
<<<<<<< HEAD
    logging.info("Models are saved at {}".format(config.checkpoint_folder))
    if not os.path.isdir(config.checkpoint_folder):
        os.makedirs(config.checkpoint_folder, exist_ok=True)
=======
    logging.info(f"Models are saved at {config.checkpoint_folder}")
    if not config.checkpoint_folder.is_dir():
        config.checkpoint_folder.mkdir()
>>>>>>> 363bac97

    # Create the SummaryWriters for Tensorboard
    writers = create_summary_writers(config, global_rank=global_rank)

    config.create_dataframe_loggers()

    # Create LR scheduler
    l_rate_scheduler = SchedulerWithWarmUp(config, models_and_optimizer.optimizer)

    # Training loop
    logging.info("Starting training")
    train_results_per_epoch, val_results_per_epoch, learning_rates_per_epoch = [], [], []

    resource_monitor = None
    if config.monitoring_interval_seconds > 0:
        # initialize and start GPU monitoring
        diagnostics_events = config.logs_folder / "diagnostics"
        logging.info(f"Starting resource monitor, outputting to {diagnostics_events}")
        resource_monitor = ResourceMonitor(interval_seconds=config.monitoring_interval_seconds,
                                           tensorboard_folder=diagnostics_events)
        resource_monitor.start()

    gradient_scaler = GradScaler() if config.use_gpu and config.use_mixed_precision else None
    optimal_temperature_scale_values = []
    for epoch in config.get_train_epochs():
        logging.info("Starting epoch {}".format(epoch))
        save_epoch = config.should_save_epoch(epoch) and models_and_optimizer.optimizer is not None

        if config.use_distributed_data_parallel:
            # set epoch for DistributedSampler to make shuffling work properly
            data_loaders[ModelExecutionMode.TRAIN].sampler.set_epoch(epoch)

        # store the learning rates used for each epoch
        epoch_lrs = l_rate_scheduler.get_last_lr()
        learning_rates_per_epoch.append(epoch_lrs)

        train_val_params: TrainValidateParameters = \
            TrainValidateParameters(data_loader=data_loaders[ModelExecutionMode.TRAIN],
                                    model=models_and_optimizer.model,
                                    mean_teacher_model=models_and_optimizer.mean_teacher_model,
                                    epoch=epoch,
                                    optimizer=models_and_optimizer.optimizer,
                                    gradient_scaler=gradient_scaler,
                                    epoch_learning_rate=epoch_lrs,
                                    summary_writers=writers,
                                    dataframe_loggers=config.metrics_data_frame_loggers,
                                    in_training_mode=True)

        training_steps = create_model_training_steps(config, train_val_params)
        train_epoch_results = train_or_validate_epoch(training_steps, local_rank, device)
        train_results_per_epoch.append(train_epoch_results.metrics)

        metrics.validate_and_store_model_parameters(writers.train, epoch, models_and_optimizer.model)
        # Run without adjusting weights on the validation set
        train_val_params.in_training_mode = False
        train_val_params.data_loader = data_loaders[ModelExecutionMode.VAL]
        # if temperature scaling is enabled then do not save validation metrics for the checkpoint epochs
        # as these will be re-computed after performing temperature scaling on the validation set.
        if isinstance(config, SequenceModelBase):
            train_val_params.save_metrics = not (save_epoch and config.temperature_scaling_config)

        training_steps = create_model_training_steps(config, train_val_params)

        val_epoch_results = train_or_validate_epoch(training_steps, local_rank, device)
        val_results_per_epoch.append(val_epoch_results.metrics)

        if config.is_segmentation_model:
            metrics.store_epoch_stats_for_segmentation(config.outputs_folder, epoch, epoch_lrs,
                                                       train_epoch_results.metrics,
                                                       val_epoch_results.metrics)
        if save_epoch and global_rank == 0:
            # perform temperature scaling if required
            if isinstance(config, SequenceModelBase) and config.temperature_scaling_config:
                optimal_temperature, scaled_val_results = \
                    temperature_scaling_steps(config, train_val_params, val_epoch_results, local_rank, device)
                optimal_temperature_scale_values.append(optimal_temperature)
                # overwrite the metrics for the epoch with the metrics from the temperature scaled model
                val_results_per_epoch[-1] = scaled_val_results.metrics

            models_and_optimizer.save_checkpoint(epoch)

        # Updating the learning rate should happen at the end of the training loop, so that the
        # initial learning rate will be used for the very first epoch.
        l_rate_scheduler.step()

    model_training_results = ModelTrainingResults(
        train_results_per_epoch=train_results_per_epoch,
        val_results_per_epoch=val_results_per_epoch,
        learning_rates_per_epoch=learning_rates_per_epoch,
        optimal_temperature_scale_values_per_checkpoint_epoch=optimal_temperature_scale_values
    )

    logging.info("Finished training")

    # Since we have trained the model further, let the checkpoint_handler object know so it can handle
    # checkpoints correctly.
    checkpoint_handler.additional_training_done()

    # Upload visualization directory to AML run context to be able to see it
    # in the Azure UI.
    if config.max_batch_grad_cam > 0 and config.visualization_folder.exists():
        RUN_CONTEXT.upload_folder(name=VISUALIZATION_FOLDER, path=str(config.visualization_folder))

    writers.close_all()
    config.metrics_data_frame_loggers.close_all()
    if resource_monitor:
        # stop the resource monitoring process
        logging.info("Shutting down the resource monitor process. Aggregate resource utilization:")
        for name, value in resource_monitor.read_aggregate_metrics():
            logging.info(f"{name}: {value}")
            if not is_offline_run_context(RUN_CONTEXT):
                RUN_CONTEXT.log(name, value)
        resource_monitor.kill()

    if config.use_distributed_data_parallel:
        destroy_process_group()

    # return model_training_results
    return None if (config.use_distributed_data_parallel and is_aml_mpi_run(config)) else model_training_results


def temperature_scaling_steps(config: SequenceModelBase,
                              train_val_params: TrainValidateParameters,
                              val_results_for_epoch: ModelOutputsAndMetricsForEpoch,
                              rank: int, device: Any) -> \
        Tuple[float, ModelOutputsAndMetricsForEpoch]:
    """
    Perform the steps required for temperature scaling:
    1) Learn the temperature parameter on the logits and labels of the provided validation epoch
    2) Re-run the validation after learning the scaling parameter.

    :param config: Config for a sequence model.
    :param train_val_params: Train/Validate parameters to use.
    :param val_results_for_epoch: results from the validation epoch to use in order to perform temperature scaling.
    :param rank: Rank of the current process
    :param device: The Torch device to allocate to
    :return: the optimal temperature value and the validation results after scaling has been performed.
    """
    # re-create the training steps for the repeat pass, but with metrics saving enabled
    train_val_params.save_metrics = True
    training_steps = create_model_training_steps(config, train_val_params)
    assert isinstance(training_steps, ModelTrainingStepsForSequenceModel)
    # make sure results for a validation epoch have been passed in
    assert val_results_for_epoch.is_train is False
    # perform temperature scaling
    logits = val_results_for_epoch.get_logits()
    labels = val_results_for_epoch.get_labels()
    temperature_value = training_steps.learn_temperature_scale_parameter(logits, labels)
    # recompute the validation set results for the temperature scaled model
    val_epoch_results = train_or_validate_epoch(training_steps, rank, device)

    return temperature_value, val_epoch_results


def train_or_validate_epoch(training_steps: ModelTrainingStepsBase, rank: int,
                            device: Any) -> ModelOutputsAndMetricsForEpoch:
    """
    Trains or validates the model for one epoch.
    :param training_steps: Training pipeline to use.
    :param rank: The rank of the current process
    :param device: The Torch device to allocate to
    :returns: The results for training or validation. Result type depends on the type of model that is trained.
    """
    import torch
    FloatOrCudaEvent = Union[float, torch.cuda.streams.Event]

    def record_time() -> FloatOrCudaEvent:
        """
        Record current time. For CUDA devices, where operations are asynchronous, return a CUDA event
        :return:
        """
        if torch.cuda.is_available():
            recorded_time: FloatOrCudaEvent = torch.cuda.Event(enable_timing=True)
            assert isinstance(recorded_time, torch.cuda.streams.Event)  # for mypy
            recorded_time.record()
        else:
            recorded_time = time()
        return recorded_time

    def calculate_time_difference(start_time: FloatOrCudaEvent, end_time: FloatOrCudaEvent) -> float:
        """
        Calculate the difference between two timestamps. For CUDA devices, where operations are asynchronous
        we call synchronize to ensure all events complete before  returning the time
        :param start_time:
        :param end_time:
        :return:
        """
        if isinstance(start_time, torch.cuda.streams.Event) & isinstance(end_time, torch.cuda.streams.Event):
            torch.cuda.synchronize()
            return start_time.elapsed_time(end_time)  # type: ignore
        elif isinstance(start_time, float) & isinstance(end_time, float):
            return end_time - start_time  # type: ignore
        else:
            raise ValueError(f"Incompatible start and end times: {type(start_time)} & {type(end_time)}")

    training_random_state = None
    train_val_params = training_steps.train_val_params
    config = training_steps.model_config

    item_start_time = record_time()
    epoch_start_time = record_time()

    if not train_val_params.in_training_mode:
        # take the snapshot of the existing random state
        training_random_state = RandomStateSnapshot.snapshot_random_state()
        # reset the random state for validation
        ml_util.set_random_seed(config.get_effective_random_seed(), "Model validation")

    status_string = "training" if train_val_params.in_training_mode else "validation"

    num_load_time_warnings = 0
    num_load_time_exceeded = 0
    num_batches = 0
    total_extra_load_time = 0.0
    total_load_time = 0.0
    model_outputs_epoch = []
    for batch_index, sample in enumerate(train_val_params.data_loader):

        item_finish_time = record_time()
        item_load_time = calculate_time_difference(item_start_time, item_finish_time)

        # Having slow minibatch loading is OK in the very first batch of the every epoch, where processes
        # are spawned. Later, the load time should be zero.
        if batch_index == 0:
            logging.info(f"Loaded the first minibatch of {status_string} data in {item_load_time:0.2f} sec.")

        elif item_load_time > MAX_ITEM_LOAD_TIME_SEC:
            num_load_time_exceeded += 1
            total_extra_load_time += item_load_time
            if num_load_time_warnings < MAX_LOAD_TIME_WARNINGS:
                logging.warning(f"Loading {status_string} minibatch {batch_index} took {item_load_time:0.2f} sec. "
                                f"This can mean that there are not enough data loader worker processes, or that there "
                                f"is a "
                                f"performance problem in loading. This warning will be printed at most "
                                f"{MAX_LOAD_TIME_WARNINGS} times.")
                num_load_time_warnings += 1
        model_outputs_minibatch = training_steps.forward_and_backward_minibatch(
            sample, batch_index, train_val_params.epoch, rank=rank, device=device)
        model_outputs_epoch.append(model_outputs_minibatch)

        train_finish_time = record_time()
        status_time = calculate_time_difference(item_finish_time, train_finish_time)

        logging.debug(f"Epoch {train_val_params.epoch} {status_string} batch {batch_index}: "
                      f"Loaded in {item_load_time:0.2f}sec, "
                      f"{status_string} in {status_time:0.2f}sec. "
                      f"Loss = {model_outputs_minibatch.loss}")

        total_load_time = calculate_time_difference(item_start_time, item_finish_time)
        item_start_time = record_time()

        num_batches += 1

    # restore the training random state when validation has finished
    if training_random_state is not None:
        training_random_state.restore_random_state()

<<<<<<< HEAD
    epoch_end_time = record_time()
    epoch_time_seconds = calculate_time_difference(epoch_start_time, epoch_end_time)

    logging.info(f"Epoch {train_val_params.epoch} {status_string} took {epoch_time_seconds:0.2f} sec "
                 f"of which data loading took {total_load_time:0.2f} sec")
=======
    epoch_time_seconds = time() - epoch_start_time
    logging.info(f"Epoch {train_val_params.epoch} {status_string} took {epoch_time_seconds:0.2f} sec, "
                 f"of which waiting for next minibatch took {total_load_time:0.2f} sec total. {num_batches} "
                 "minibatches in total.")
>>>>>>> 363bac97
    if num_load_time_exceeded > 0:
        logging.warning("The dataloaders were not fast enough to always supply the next batch in less than "
                        f"{MAX_ITEM_LOAD_TIME_SEC}sec.")
        logging.warning(f"In this epoch, {num_load_time_exceeded} out of {num_batches} batches exceeded the load time "
                        f"threshold. The total loading time for the slow batches was {total_extra_load_time:0.2f}sec.")

    _metrics = training_steps.get_epoch_results_and_store(epoch_time_seconds) \
        if train_val_params.save_metrics else MetricsDict()
    return ModelOutputsAndMetricsForEpoch(
        metrics=_metrics,
        model_outputs=model_outputs_epoch,
        is_train=train_val_params.in_training_mode
    )


def create_model_training_steps(model_config: ModelConfigBase,
                                train_val_params: TrainValidateParameters) -> ModelTrainingStepsBase:
    """
    Create model training steps based on the model config and train/val parameters
    :param model_config: Model configs to use
    :param train_val_params: Train/Val parameters to use
    :return:
    """
    if isinstance(model_config, SegmentationModelBase):
        return ModelTrainingStepsForSegmentation(model_config, train_val_params)
    elif isinstance(model_config, ScalarModelBase):
        if isinstance(model_config, SequenceModelBase):
            return ModelTrainingStepsForSequenceModel(model_config, train_val_params)
        else:
            return ModelTrainingStepsForScalarModel(model_config, train_val_params)
    else:
<<<<<<< HEAD
        raise NotImplementedError(f"There are no model training steps defined for config type {type(model_config)}")


def main() -> None:
    parser = argparse.ArgumentParser()
    parser.add_argument("--model", help="The name of the model to train", type=empty_string_to_none,
                        required=True)
    args = parser.parse_args()

    model_config: ModelConfigBase = ModelConfigLoader().create_model_config_from_name(args.model)

    model_train(model_config)


if __name__ == '__main__':
    main()
=======
        raise NotImplementedError(f"There are no model training steps defined for config type {type(model_config)}")
>>>>>>> 363bac97
<|MERGE_RESOLUTION|>--- conflicted
+++ resolved
@@ -3,14 +3,9 @@
 #  Licensed under the MIT License (MIT). See LICENSE in the repo root for license information.
 #  ------------------------------------------------------------------------------------------
 import logging
+import os
 from time import time
-<<<<<<< HEAD
 from typing import Optional, Tuple, TypeVar, Union, Any
-=======
-from typing import Tuple, TypeVar
-
-from torch.cuda.amp import GradScaler
->>>>>>> 363bac97
 
 from InnerEye.Azure.azure_util import RUN_CONTEXT, is_offline_run_context
 from InnerEye.Common.common_util import logging_section
@@ -27,25 +22,16 @@
 from InnerEye.ML.scalar_config import ScalarModelBase
 from InnerEye.ML.sequence_config import SequenceModelBase
 from InnerEye.ML.utils import ml_util
-<<<<<<< HEAD
 from InnerEye.ML.utils.aml_distributed_utils import get_global_rank, get_global_size, get_local_size, get_local_rank, \
     is_aml_mpi_run
 
-from InnerEye.ML.utils.config_util import ModelConfigLoader
-=======
->>>>>>> 363bac97
 from InnerEye.ML.utils.lr_scheduler import SchedulerWithWarmUp
 from InnerEye.ML.utils.metrics_util import create_summary_writers
 from InnerEye.ML.utils.ml_util import RandomStateSnapshot
 from InnerEye.ML.utils.model_util import ModelAndInfo, generate_and_print_model_summary
-<<<<<<< HEAD
-from InnerEye.ML.utils.run_recovery import RunRecovery, get_recovery_path_train
+from InnerEye.ML.utils.checkpoint_handling import CheckpointHandler
 from InnerEye.ML.utils.training_util import ModelOutputsAndMetricsForEpoch, ModelTrainingResults, determine_device
-=======
-from InnerEye.ML.utils.checkpoint_handling import CheckpointHandler
-from InnerEye.ML.utils.training_util import ModelOutputsAndMetricsForEpoch, ModelTrainingResults
 from InnerEye.ML.visualizers.patch_sampling import visualize_random_crops_for_dataset
->>>>>>> 363bac97
 
 MAX_ITEM_LOAD_TIME_SEC = 0.5
 MAX_LOAD_TIME_WARNINGS = 3
@@ -53,12 +39,7 @@
 T = TypeVar('T')
 
 
-<<<<<<< HEAD
-def model_train(config: ModelConfigBase,
-                run_recovery: Optional[RunRecovery] = None) -> Optional[ModelTrainingResults]:
-=======
-def model_train(config: ModelConfigBase, checkpoint_handler: CheckpointHandler) -> ModelTrainingResults:
->>>>>>> 363bac97
+def model_train(config: ModelConfigBase, checkpoint_handler: CheckpointHandler) -> Optional[ModelTrainingResults]:
     """
     The main training loop. It creates the model, dataset, optimizer_type, and criterion, then proceeds
     to train the model. If a checkpoint was specified, then it loads the checkpoint before resuming training.
@@ -88,7 +69,7 @@
 
         if is_aml_mpi_run(config):
             # AzureML MPI has been instantiated - configuration handles rank
-            train(None, config, run_recovery=run_recovery)
+            train(None, config, checkpoint_handler)
             model_training_results = None
 
         else:
@@ -97,22 +78,22 @@
             os.environ['MASTER_ADDR'] = 'localhost'
             os.environ['MASTER_PORT'] = '12355'
             # spawn processes
-            spawn(train, args=(config, run_recovery), nprocs=world_size)
+            spawn(train, args=(config, checkpoint_handler), nprocs=world_size)
             model_training_results = None
 
     else:
         single_process_rank = 0
-        model_training_results = train(single_process_rank, config, run_recovery=run_recovery)
+        model_training_results = train(single_process_rank, config, checkpoint_handler)
 
     return model_training_results
 
 
-def train(rank: Optional[int], config: ModelConfigBase, run_recovery: Optional[RunRecovery] = None
+def train(rank: Optional[int], config: ModelConfigBase, checkpoint_handler: CheckpointHandler
           ) -> Optional[ModelTrainingResults]:
     """
     :param rank: The global rank of the current process (for DistributedDataParallel). For single process, rank=0
     :param config: The arguments which specify all required information.
-    :param run_recovery: Recovery information to restart training from an existing run.
+    :param checkpoint_handler: Checkpoint handler object to find checkpoint paths for model initialization
     :return:
     """
     from torch.cuda.amp import GradScaler
@@ -150,12 +131,7 @@
         assert 2 * len_dataset >= world_size, f"2* len(dataset) (={2*len_dataset}) must be >= num GPUs (={world_size})"
 
     # Get the path to the checkpoint to recover from
-<<<<<<< HEAD
-    checkpoint_path = get_recovery_path_train(run_recovery=run_recovery,
-                                              epoch=config.start_epoch)
-=======
     checkpoint_path = checkpoint_handler.get_recovery_path_train()
->>>>>>> 363bac97
 
     models_and_optimizer = ModelAndInfo(config=config,
                                         model_execution_mode=ModelExecutionMode.TRAIN,
@@ -190,15 +166,10 @@
                              f"{config.start_epoch}")
 
     # Create checkpoint directory for this run if it doesn't already exist
-<<<<<<< HEAD
-    logging.info("Models are saved at {}".format(config.checkpoint_folder))
+
+    logging.info(f"Models are saved at {config.checkpoint_folder}")
     if not os.path.isdir(config.checkpoint_folder):
         os.makedirs(config.checkpoint_folder, exist_ok=True)
-=======
-    logging.info(f"Models are saved at {config.checkpoint_folder}")
-    if not config.checkpoint_folder.is_dir():
-        config.checkpoint_folder.mkdir()
->>>>>>> 363bac97
 
     # Create the SummaryWriters for Tensorboard
     writers = create_summary_writers(config, global_rank=global_rank)
@@ -456,18 +427,13 @@
     if training_random_state is not None:
         training_random_state.restore_random_state()
 
-<<<<<<< HEAD
     epoch_end_time = record_time()
     epoch_time_seconds = calculate_time_difference(epoch_start_time, epoch_end_time)
 
-    logging.info(f"Epoch {train_val_params.epoch} {status_string} took {epoch_time_seconds:0.2f} sec "
-                 f"of which data loading took {total_load_time:0.2f} sec")
-=======
-    epoch_time_seconds = time() - epoch_start_time
     logging.info(f"Epoch {train_val_params.epoch} {status_string} took {epoch_time_seconds:0.2f} sec, "
                  f"of which waiting for next minibatch took {total_load_time:0.2f} sec total. {num_batches} "
                  "minibatches in total.")
->>>>>>> 363bac97
+
     if num_load_time_exceeded > 0:
         logging.warning("The dataloaders were not fast enough to always supply the next batch in less than "
                         f"{MAX_ITEM_LOAD_TIME_SEC}sec.")
@@ -499,23 +465,4 @@
         else:
             return ModelTrainingStepsForScalarModel(model_config, train_val_params)
     else:
-<<<<<<< HEAD
-        raise NotImplementedError(f"There are no model training steps defined for config type {type(model_config)}")
-
-
-def main() -> None:
-    parser = argparse.ArgumentParser()
-    parser.add_argument("--model", help="The name of the model to train", type=empty_string_to_none,
-                        required=True)
-    args = parser.parse_args()
-
-    model_config: ModelConfigBase = ModelConfigLoader().create_model_config_from_name(args.model)
-
-    model_train(model_config)
-
-
-if __name__ == '__main__':
-    main()
-=======
-        raise NotImplementedError(f"There are no model training steps defined for config type {type(model_config)}")
->>>>>>> 363bac97
+        raise NotImplementedError(f"There are no model training steps defined for config type {type(model_config)}")